#!/usr/bin/env python
"""warcindex - dump warc index"""

import os
import sys

import sys
import os.path

from optparse import OptionParser

from .warctools import WarcRecord, expand_files

parser = OptionParser(usage="%prog [options] warc warc warc")

parser.add_option("-l", "--limit", dest="limit")
parser.add_option("-O", "--output-format", dest="output_format", help="output format (ignored)")
parser.add_option("-o", "--output", dest="output_format", help="output file (ignored)")

parser.add_option("-L", "--log-level", dest="log_level")

parser.set_defaults(output=None, limit=None, log_level="info")

def main(argv):
    (options, input_files) = parser.parse_args(args=argv[1:])

    out = sys.stdout.buffer
    if len(input_files) < 1:
        parser.error("no imput warc file(s)")
        
    out.write(b'#WARC filename offset warc-type warc-subject-uri warc-record-id content-type content-length\n')
    for name in expand_files(input_files):
        fh = WarcRecord.open_archive(name, gzip="auto")

<<<<<<< HEAD
        for (offset, record, errors) in fh.read_records(limit=None):
            if record:
                fields = [name.encode('utf-8'), 
                        str(offset).encode('utf-8'),
                        record.type or b'-', 
                        record.url or b'-', 
                        record.id or b'-', 
                        record.content_type or b'-',
                        str(record.content_length).encode('utf-8'), 
                        b'\n']
                out.write(b' '.join(fields))
            elif errors:
                pass
                # ignore
            else:
                pass
                # no errors at tail




        fh.close()
=======
        try:
            for (offset, record, errors) in fh.read_records(limit=None):
                if record:
                    print name, offset, record.type, record.url, record.id, record.content_type, record.content_length
                elif errors:
                    pass
                    # ignore
                else:
                    pass
                    # no errors at tail

        finally:
            fh.close()
>>>>>>> e3633da4

    return 0


def run():
    sys.exit(main(sys.argv))


if __name__ == '__main__':  
    run()

<|MERGE_RESOLUTION|>--- conflicted
+++ resolved
@@ -32,34 +32,18 @@
     for name in expand_files(input_files):
         fh = WarcRecord.open_archive(name, gzip="auto")
 
-<<<<<<< HEAD
-        for (offset, record, errors) in fh.read_records(limit=None):
-            if record:
-                fields = [name.encode('utf-8'), 
-                        str(offset).encode('utf-8'),
-                        record.type or b'-', 
-                        record.url or b'-', 
-                        record.id or b'-', 
-                        record.content_type or b'-',
-                        str(record.content_length).encode('utf-8'), 
-                        b'\n']
-                out.write(b' '.join(fields))
-            elif errors:
-                pass
-                # ignore
-            else:
-                pass
-                # no errors at tail
-
-
-
-
-        fh.close()
-=======
         try:
             for (offset, record, errors) in fh.read_records(limit=None):
                 if record:
-                    print name, offset, record.type, record.url, record.id, record.content_type, record.content_length
+                    fields = [name.encode('utf-8'), 
+                            str(offset).encode('utf-8'),
+                            record.type or b'-', 
+                            record.url or b'-', 
+                            record.id or b'-', 
+                            record.content_type or b'-',
+                            str(record.content_length).encode('utf-8'), 
+                            b'\n']
+                    out.write(b' '.join(fields))
                 elif errors:
                     pass
                     # ignore
@@ -69,7 +53,6 @@
 
         finally:
             fh.close()
->>>>>>> e3633da4
 
     return 0
 
