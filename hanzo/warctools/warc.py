--- conflicted
+++ resolved
@@ -11,37 +11,22 @@
 
 
 @ArchiveRecord.HEADERS(
-<<<<<<< HEAD
-    DATE = b'WARC-Date',
-    TYPE = b'WARC-Type',
-    ID = b'WARC-Record-ID',
-    CONCURRENT_TO = b'WARC-Concurrent-To',
-    REFERS_TO = b'WARC-Refers-To',
-    CONTENT_LENGTH = b'Content-Length',
-    CONTENT_TYPE = b'Content-Type',
-    URL = b'WARC-Target-URI',
-    BLOCK_DIGEST = b'WARC-Block-Digest',
-    IP_ADDRESS = b'WARC-IP-Address',
-    FILENAME = b'WARC-Filename',
-    WARCINFO_ID = b'WARC-Warcinfo-ID',
-=======
-    DATE='WARC-Date',
-    TYPE='WARC-Type',
-    ID='WARC-Record-ID',
-    CONCURRENT_TO='WARC-Concurrent-To',
-    REFERS_TO='WARC-Refers-To',
-    REFERS_TO_TARGET_URI='WARC-Refers-To-Target-URI',
-    REFERS_TO_DATE='WARC-Refers-To-Date',
-    CONTENT_LENGTH='Content-Length',
-    CONTENT_TYPE='Content-Type',
-    URL='WARC-Target-URI',
-    BLOCK_DIGEST='WARC-Block-Digest',
-    PAYLOAD_DIGEST='WARC-Payload-Digest',
-    IP_ADDRESS='WARC-IP-Address',
-    FILENAME='WARC-Filename',
-    WARCINFO_ID='WARC-Warcinfo-ID',
-    PROFILE='WARC-Profile'
->>>>>>> e3633da4
+    DATE=b'WARC-Date',
+    TYPE=b'WARC-Type',
+    ID=b'WARC-Record-ID',
+    CONCURRENT_TO=b'WARC-Concurrent-To',
+    REFERS_TO=b'WARC-Refers-To',
+    REFERS_TO_TARGET_URI=b'WARC-Refers-To-Target-URI',
+    REFERS_TO_DATE=b'WARC-Refers-To-Date',
+    CONTENT_LENGTH=b'Content-Length',
+    CONTENT_TYPE=b'Content-Type',
+    URL=b'WARC-Target-URI',
+    BLOCK_DIGEST=b'WARC-Block-Digest',
+    PAYLOAD_DIGEST=b'WARC-Payload-Digest',
+    IP_ADDRESS=b'WARC-IP-Address',
+    FILENAME=b'WARC-Filename',
+    WARCINFO_ID=b'WARC-Warcinfo-ID',
+    PROFILE=b'WARC-Profile'
 )
 class WarcRecord(ArchiveRecord):
 
@@ -50,32 +35,20 @@
 
     # pylint: disable-msg=E1101
 
-<<<<<<< HEAD
     VERSION = b"WARC/1.0"
     VERSION18 = b"WARC/0.18"
     VERSION17 = b"WARC/0.17"
     RESPONSE = b"response"
     RESOURCE = b"resource"
     REQUEST = b"request"
+    REVISIT = b"revisit"
     METADATA = b"metadata"
     CONVERSION = b"conversion"
     WARCINFO = b"warcinfo"
-=======
-    VERSION = "WARC/1.0"
-    VERSION18 = "WARC/0.18"
-    VERSION17 = "WARC/0.17"
-    RESPONSE = "response"
-    RESOURCE = "resource"
-    REQUEST = "request"
-    REVISIT = "revisit"
-    METADATA = "metadata"
-    CONVERSION = "conversion"
-    WARCINFO = "warcinfo"
->>>>>>> e3633da4
-
-    PROFILE_IDENTICAL_PAYLOAD_DIGEST = "http://netpreserve.org/warc/1.0/revisit/identical-payload-digest"
-
-    TRAILER = '\r\n\r\n'
+
+    PROFILE_IDENTICAL_PAYLOAD_DIGEST = b"http://netpreserve.org/warc/1.0/revisit/identical-payload-digest"
+
+    TRAILER = b'\r\n\r\n'
 
     def __init__(self, version=VERSION, headers=None, content=None,
                  errors=None, content_file=None):
@@ -118,56 +91,31 @@
                 out.write(b": ")
                 out.write(v)
                 out.write(nl)
-<<<<<<< HEAD
-        content_type, content_buffer = self.content
-        content_buffer = memoryview(content_buffer)
-        if content_type:
-            out.write(self.CONTENT_TYPE)
-            out.write(b": ")
-            out.write(content_type)
-            out.write(nl)
-        if content_buffer is None:
-            content_buffer = b""
-
-        content_length = len(content_buffer)
-        out.write(self.CONTENT_LENGTH)
-        out.write(b": ")
-        out.write(str(content_length).encode('utf-8'))
-        out.write(nl)
-=======
->>>>>>> e3633da4
 
         if self.content_file is not None:
             out.write(nl) # end of header blank nl
             while True:
                 buf = self.content_file.read(8192)
-                if buf == '': break
+                if buf == b'': break
                 out.write(buf)
         else:
             # if content tuple is provided, set Content-Type and
             # Content-Length based on the values in the tuple
             content_type, content_buffer = self.content
-            content_buffer = buffer(content_buffer)
+            content_buffer = memoryview(content_buffer)
             if content_type:
                 out.write(self.CONTENT_TYPE)
-                out.write(": ")
+                out.write(b": ")
                 out.write(content_type)
                 out.write(nl)
             if content_buffer is None:
-                content_buffer = ""
-
-<<<<<<< HEAD
-        out.write(self.BLOCK_DIGEST)
-        out.write(b": ")
-        out.write(block_digest.encode('utf-8'))
-        out.write(nl)
-=======
+                content_buffer = b""
+
             content_length = len(content_buffer)
             out.write(self.CONTENT_LENGTH)
-            out.write(": ")
-            out.write(str(content_length))
+            out.write(b": ")
+            out.write(str(content_length).encode('ascii'))
             out.write(nl)
->>>>>>> e3633da4
 
             out.write(nl) # end of header blank nl
             if content_buffer:
@@ -239,28 +187,6 @@
         # find WARC/.*
         if line is None:
             line = stream.readline()
-<<<<<<< HEAD
-        newlines = self.trailing_newlines
-        if newlines > 0:
-            while line:
-                match = nl_rx.match(line)
-                if match and newlines > 0:
-                    if offset is not None:
-                        offset += len(line)
-                    newlines -= 1
-                    if match.group('nl') != b'\x0d\x0a':
-                        errors.append(('incorrect trailing newline',
-                                       match.group('nl')))
-                    line = stream.readline()
-                    if newlines == 0:
-                        break
-                else:
-                    break
-
-            if newlines > 0:
-                errors += ('less than two terminating newlines at end of previous record, missing', newlines)
-=======
->>>>>>> e3633da4
 
         while line:
             match = version_rx.match(line)
@@ -354,40 +280,6 @@
 
             return (record, (), offset)
 
-<<<<<<< HEAD
-    def trim(self, stream):
-        """read the end of the file"""
-        newlines = self.trailing_newlines
-        self.trailing_newlines = 0
-        errors = []
-        if newlines:
-            line = stream.readline()
-            while line:
-                #print 'trimming', repr(line)
-                match = nl_rx.match(line)
-                if match:
-                    if match.group('nl') != b'\x0d\x0a':
-                        errors.append('incorrect trailing newline',
-                                      match.group('nl'))
-                    newlines -= 1
-                    #print 'newline'
-                    if newlines == 0:
-                        break
-
-                else:
-                    #print 'line', line, newlines
-                    newlines = 0
-                    errors.append(('trailing data after content', line))
-                line = stream.readline()
-            if newlines > 0:
-                errors.append(
-                    ('less than two terminating newlines at end of record, missing',
-                     newlines))
-
-        return errors
-
-=======
->>>>>>> e3633da4
 
 blank_rx = rx(br'^$')
 register_record_type(version_rx, WarcRecord)
