"""a skeleton class for archive records"""

from gzip import GzipFile
import re

from hanzo.warctools.stream import open_record_stream

strip = re.compile(r'[^\w\t \|\\\/]')


def add_headers(**kwargs):
    """a useful helper for defining header names in record formats"""

    def _add_headers(cls):
        for k, v in kwargs.items():
            setattr(cls, k, v)
        cls._HEADERS = list(kwargs.keys())
        return cls
    return _add_headers


class ArchiveParser(object):
    """ methods parse, and trim """
    pass


@add_headers(DATE='Date',
             CONTENT_TYPE='Type',
             CONTENT_LENGTH='Length',
             TYPE='Type',
             URL='Url')
class ArchiveRecord(object):
    """An archive record has some headers, maybe some content and
    a list of errors encountered. record.headers is a list of tuples (name,
    value). errors is a list, and content is a tuple of (type, data)"""

    #pylint: disable-msg=e1101

    def __init__(self, headers=None, content=None, errors=None):
        self.headers = headers if headers else []
        self.errors = errors if errors else []
        self._content = content

    HEADERS = staticmethod(add_headers)

    @property
    def date(self):
        return self.get_header(self.DATE)

    def error(self, *args):
        self.errors.append(args)

    @property
    def type(self):
        return self.get_header(self.TYPE)

    @property
    def content_type(self):
        return self.content[0]

    @property
    def content_file(self):
        """
        File handle for streaming the payload.

        If the record has been read from a RecordStream, content_file wraps the
        same underlying file handle as the RecordStream itself. This has
        important implications. Results are undefined if you try to read from
        content_file after reading the next record from RecordStream; and
        closing content_file will close the RecordStream, and vice versa.
        But if you avoid these caveats, content_file takes care to bound itself
        within the content-length specified in the warc record, so that reading
        to the end of content_file will bring you only to the end of the
        record's payload.

        When creating a record for writing and supplying content_file, the
        record can only be written once, since writing the record entails
        reading content_file and advancing the file position. Subsequent
        attempts to write using content_file will throw an exception.
        """
        return self._content_file

    @content_file.setter
    def content_file(self, fh):
        self._content_file = fh
        self._content_file_valid = fh is not None

    @property
    def content(self):
        """A tuple (content_type, content). When first referenced, content[0]
        is populated from the Content-Type header, and content[1] by reading
        self.content_file."""
        if self._content is None:
            content_type = self.get_header(self.CONTENT_TYPE)
            try:
                content = self.content_file.read()
                self._content = (content_type, content)
            finally:
                self.content_file = None

        return self._content

    @property
    def content_type(self):
        """If self.content tuple was supplied, or has already been snarfed, or
        we don't have a Content-Type header, return self.content[0]. Otherwise, 
        return the value of the Content-Type header."""
        if self._content is None:
            content_type = self.get_header(self.CONTENT_TYPE)
            if content_type is not None:
                return content_type

        return ArchiveRecord.self.content_type

    @property
    def content_length(self):
        """If self.content tuple was supplied, or has already been snarfed, or
        we don't have a Content-Length header, return len(self.content[1]).
        Otherwise, return the value of the Content-Length header."""
        if self._content is None:
            content_length = self.get_header(self.CONTENT_LENGTH)
            if content_length is not None:
                return int(content_length)

        return ArchiveRecord.self.content_length

    @property
    def url(self):
        return self.get_header(self.URL)

    def get_header(self, name):
        """Returns value of first header found matching name, case
        insensitively."""
        for k, v in self.headers:
            if name.lower() == k.lower():
                return v

    def set_header(self, name, value):
        self.headers = [(k, v) for (k, v) in self.headers if k != name]
        self.headers.append((name, value))

    def dump(self, content=True):
        print('Headers:')
        for (h, v) in self.headers:
            print('\t%s:%s' % (h, v))
        if content and self.content:
            print('Content Headers:')
            content_type, content_body = self.content
            print('\t', self.CONTENT_TYPE, ':', content_type)
            print('\t', self.CONTENT_LENGTH, ':', len(content_body))
            print('Content:')
            ln = min(1024, len(content_body))
            print('\t', strip.sub(lambda x: '\\x%00X' % ord(x.group()),
                                  content_body[:ln]))
            print('\t...')
            print()
        else:
            print('Content: none')
            print()
            print()
        if self.errors:
            print('Errors:')
            for e in self.errors:
                print('\t', e)

<<<<<<< HEAD
    def write_to(self, out, newline=b'\x0D\x0A', gzip=False):
=======
    def write_to(self, out, newline='\x0D\x0A', gzip=False):
        if self.content_file is not None:
            if not self._content_file_valid:
                raise Exception('cannot write record because content_file has already been used')

>>>>>>> e3633da4
        if gzip:
            if hasattr(out, 'mode'):
                out = GzipFile(fileobj=out)
            else:
                out = GzipFile(fileobj=out, mode='ab')

        self._write_to(out, newline)

        if gzip:
            out.flush()
            out.close()

        if self.content_file is not None:
            self._content_file_valid = False

    def _write_to(self, out, newline):
        raise AssertionError('this is bad')

    ### class methods for parsing
    @classmethod
    def open_archive(cls, filename=None, file_handle=None,
                     mode="rb", gzip="auto", offset=None, length=None):
        """Generically open an archive - magic autodetect"""
        if cls is ArchiveRecord:
            cls = None # means guess
        return open_record_stream(cls, filename, file_handle, mode, gzip, offset, length)

    @classmethod
    def make_parser(self):
        """Reads a (w)arc record from the stream, returns a tuple (record,
        errors).  Either records is null or errors is null. Any
        record-specific errors are contained in the record - errors is only
        used when *nothing* could be parsed"""
        raise Exception()<|MERGE_RESOLUTION|>--- conflicted
+++ resolved
@@ -163,15 +163,11 @@
             for e in self.errors:
                 print('\t', e)
 
-<<<<<<< HEAD
     def write_to(self, out, newline=b'\x0D\x0A', gzip=False):
-=======
-    def write_to(self, out, newline='\x0D\x0A', gzip=False):
         if self.content_file is not None:
             if not self._content_file_valid:
                 raise Exception('cannot write record because content_file has already been used')
 
->>>>>>> e3633da4
         if gzip:
             if hasattr(out, 'mode'):
                 out = GzipFile(fileobj=out)
