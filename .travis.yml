--- conflicted
+++ resolved
@@ -1,30 +1,14 @@
 language: python
 
 python:
-<<<<<<< HEAD
-    - 2.7
-    - 3.2
-    - 3.3
-    - 3.4
-    - 3.5
-    - 3.5-dev
-    - nightly
-    - pypy
-    - pypy3
-=======
  - 2.7
  - 3.2
  - 3.3
  - 3.4
  - 3.5
+ - 3.5-dev
  - nightly
  - pypy
  - pypy3
 
-matrix:
- allow_failures:
-  - python: 3.5
-  - python: nightly
-
->>>>>>> b3b76c82
 script: python setup.py test
